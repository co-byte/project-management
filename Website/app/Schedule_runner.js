--- conflicted
+++ resolved
@@ -1,4 +1,3 @@
-<<<<<<< HEAD
 const fs = require('fs');
 const path = require('path');
 
@@ -208,272 +207,6 @@
     return result;
 }
 
-outputFile="C:/Users/cobev/OneDrive - UGent/2024_2025_Informatica/sem2/project_management/planning-application/project-management/Website/data/v2/results/kartel/rcp_8_people.json"
-inputFile ="C:/Users/cobev/OneDrive - UGent/2024_2025_Informatica/sem2/project_management/planning-application/project-management/Website/data/v2/schedules/rcp_8_people.json"
-// ======= MAIN =========
-function getSchedule(){
-    // Path to your schedule JSON
-    const jsonOutputPath = path.resolve(__dirname, inputFile);
-
-    let schedule;
-    try {
-        const data = fs.readFileSync(jsonOutputPath, 'utf-8');
-        const parsed = JSON.parse(data);
-        schedule = parsed.schedule; // Grabs the schedule array from the object
-        return schedule
-    } catch (err) {
-        console.error("Failed to read or parse the schedule JSON:", err);
-        process.exit(1);
-    }
-}
-const schedule = getSchedule();
-let amountOfLoops = 1000;
-batchSize=100
-fs.writeFile(outputFile,"", function(err, result) {
-    if(err) console.log('error', err);
-});
-// Initialize file
-fs.writeFileSync(outputFile, "[\n");
-
-for (let i = 0; i < amountOfLoops; i++) {
-    let tempSchedule = JSON.parse(JSON.stringify(schedule));
-    blocked = false;
-    availablePeople = TOTAL_PEOPLE;
-    globalRevealingness = 0;
-    currentTime = 0;
-    currentDecayTime = 0;
-    decayFactor = 0.90;
-    totalCost = 0;
-    totalDelayDays = 0;
-
-    delays = [];
-    peopleLost = [];
-    done = [];
-    inProgress = [];
-    unfinishedActivities = [];
-    const projectFinished = simulateProject(tempSchedule);
-    const result = printFinalResult(projectFinished);
-    results.push(result);
-
-    // Append every 50 or on the last iteration
-    const isLastBatch = (i === amountOfLoops - 1);
-    if (results.length === batchSize || isLastBatch) {
-        const jsonChunk = results.map(r => JSON.stringify(r, null, 2)).join(",\n") + (isLastBatch ? "\n" : ",\n");
-        fs.appendFileSync(outputFile, jsonChunk);
-        results = []; // Clear buffer
-    }
-}
-fs.appendFileSync(outputFile, "]"); // Close JSON array
-=======
-const fs = require('fs');
-const path = require('path');
-
-const REVEALINGNESS_VALUES = {
-    1: 0.05,
-    2: 0.075,
-    3: 0.10,
-    4: 0.15,
-    5: 0.20
-};
-  
-const CHANCE_VALUES = {
-    1: 0.05,
-    2: 0.10,
-    3: 0.15,
-    4: 0.225,
-    5: 0.30
-};
-let CompletionReward = 150000;
-let baseCostPerDay = 200;  
-let failingActivity;  
-let unfinishedActivities = [];
-const TOTAL_PEOPLE = 8;
-let availablePeople = TOTAL_PEOPLE;
-let globalRevealingness = 0;
-let currentTime = 0;
-let currentDecayTime = 0;
-let decayFactor = 0.9;
-let totalCost = 0;
-let totalDelayDays = 0;
-
-let delays = [];
-let peopleLost = [];
-let done = [];
-let inProgress = [];
-
-let results =[];
-
-function log(...args) {
-    console.log(...args);
-}
-  
-function calculateEffectiveChance(base, scale) {
-    return base * (1 + scale);
-}
-
-function checkFinishedActivities() {
-    for (let i = inProgress.length - 1; i >= 0; i--) {
-        const activity = inProgress[i];
-        if (currentTime >= activity.end) {
-            //log(`Finished ${activity.activity} at time ${currentTime}`);
-            if(currentTime < activity.finishedAt){
-                activity.finishedAt = currentTime;
-            }
-            done.push(activity);
-            inProgress.splice(i, 1);
-            availablePeople += activity.people_required;
-            applyPossibleRevealingnessDecay()
-
-            const delayChance = calculateEffectiveChance(CHANCE_VALUES[activity.chance_of_delays], globalRevealingness);
-            const peopleLossChance = calculateEffectiveChance(CHANCE_VALUES[activity.chance_of_losing_people], globalRevealingness);
-
-            if (Math.random() < delayChance) {
-                totalDelayDays += activity.weight_of_delays;
-                const delayCost = activity.weight_of_delays * activity.monetary_cost_per_day * activity.people_required;
-                totalCost += delayCost;
-                delays.push({ activity: activity.id, revealingnessFactor: globalRevealingness.toFixed(3) });
-                //log(`Delay in ${activity.activity} (Chance: ${(delayChance * 100).toFixed(1)}%)`);
-            }
-
-            if (Math.random() < peopleLossChance) {
-                availablePeople -= activity.weight_of_losing_people;
-                peopleLost.push({ activity: activity.id, revealingnessFactor: globalRevealingness.toFixed(3) });
-                //log(`Lost ${activity.weight_of_losing_people} people in ${activity.activity} (Chance: ${(peopleLossChance * 100).toFixed(1)}%)`);
-                if (availablePeople < 0) availablePeople = 0;
-            }
-
-            activity.revealDecay50 = false;
-            activity.revealDecay100 = false;
-        }
-    }
-}
-
-function applyPossibleRevealingnessDecay(){
-    let amountOfDaysPassed = currentTime - currentDecayTime;
-    currentDecayTime = currentTime;
-    //log(`Days of decay ${amountOfDaysPassed} with current revealingness ${globalRevealingness}, total decay loss ${decayFactor**amountOfDaysPassed}`)
-    if(amountOfDaysPassed != 0 ){
-        globalRevealingness = globalRevealingness * (decayFactor**amountOfDaysPassed)
-    }
-}
-
-function applyRevealingnessDecay() {
-    for (const activity of done) {
-        const revealVal = REVEALINGNESS_VALUES[activity.level_of_revealingness];
-        const timeSinceEnd = currentTime - activity.finishedAt;
-
-        if (!activity.revealDecay50 && timeSinceEnd >= activity.expected_duration * 0.5) {
-        globalRevealingness -= revealVal * 0.5;
-        activity.revealDecay50 = true;
-        log(`Partial decay from ${activity.activity}: -${(revealVal * 0.5).toFixed(3)}`);
-        }
-
-        if (!activity.revealDecay100 && timeSinceEnd >= activity.expected_duration * 0.75) {
-        globalRevealingness -= revealVal * 0.5;
-        activity.revealDecay100 = true;
-        log(`Full decay from ${activity.activity}: -${(revealVal * 0.5).toFixed(3)}`);
-        }
-    }
-}
-
-function startEligibleActivities(toDo) {
-    for (let i = toDo.length - 1; i >= 0; i--) {
-        const activity = toDo[i];
-        const dependenciesMet = activity.dependencies.every(depId =>
-        done.some(d => d.id === depId)
-        );
-
-        if (activity.start <= currentTime && dependenciesMet && availablePeople >= activity.people_required) {
-            //log(`Starting ${activity.activity} at time ${currentTime}`);
-            const revealAdd = REVEALINGNESS_VALUES[activity.level_of_revealingness] || 0;
-            globalRevealingness += revealAdd;
-            //log(`Revealingness increased by ${revealAdd.toFixed(3)} → Total: ${globalRevealingness.toFixed(3)}`);
-
-            const cost = activity.expected_duration * activity.monetary_cost_per_day * activity.people_required;
-            totalCost += cost;
-            
-            availablePeople -= activity.people_required;
-
-            inProgress.push(activity);
-            toDo.splice(i, 1);
-        }
-    }
-}
-
-function simulateStep(toDo) {
-    checkFinishedActivities();
-    //applyRevealingnessDecay();
-    startEligibleActivities(toDo);
-    currentTime += 1;
-}
-let blocked = false;
-function checkIfBlocked(a, toDo){
-    const readyActivities = toDo.filter(a =>
-        a.start <= currentTime &&
-        a.dependencies.every(depId => done.some(d => d.id === depId))
-    );
-    const anyCanStart = readyActivities.some(a =>
-        a.people_required <= availablePeople
-    );
-    //log(readyActivities)
-    if (!anyCanStart && readyActivities.length > 0 && inProgress.length === 0) {
-        //log("FAIL – All ready activities are blocked due to resource constraints.");
-        //log("Current Time:", currentTime);
-        //log("Available People:", availablePeople);
-        //log("Ready Activities:", readyActivities);
-        blocked = true;
-        failingActivity = readyActivities[0]; // Or store all if you want
-    }  
-}
-function simulateProject(schedule) {
-    let toDo = [...schedule];
-    while (toDo.length > 0 || inProgress.length > 0) {
-        toDo.every(a => checkIfBlocked(a, toDo));
-    
-        if (blocked) {
-            //log("Deadlock: Remaining activities are blocked.");
-            
-            toDo.every(a => unfinishedActivities.push(a.id))
-            //log("failures")
-            //log(toDo)
-            for (let i = toDo.length - 1; i >= 0; i--) {
-                const activity = toDo[i];
-                const dependenciesMet = activity.dependencies.every(depId =>
-                done.some(d => d.id === depId)
-                );
-            }
-            return false;
-        }
-        //log("time")
-        //log(currentTime)
-        simulateStep(toDo);
-    }
-    return true;
-}
-
-function printFinalResult(projectFinished) {
-    totalProjectDuration = currentTime - 0;
-    totalCost = totalCost + (totalProjectDuration*baseCostPerDay);
-    total = CompletionReward - totalCost;
-    const result = {
-        totalCost: Math.round(totalCost),
-        totalDelayDays,
-        peopleLeft: availablePeople,
-        delays,
-        peopleLost,
-        finishedActivities: done.map(a => a.id),
-        projectFinished,
-        unfinishedActivities,
-        failingActivity,
-        totalProjectDuration,
-        total
-    };
-
-    //log("\n FINAL RESULT:");
-    //log(JSON.stringify(result, null, 2));
-    return result;
-}
-
 outputFile="../data/input_KART_results.json"
 inputFile = "../data/schedules/input_schedule_kart.json"
 // ======= MAIN =========
@@ -762,5 +495,4 @@
 //     }
 // }
 
-// >>>>>>> 8f8502cb68e4d76764f5f1e1d397b6767617f344
->>>>>>> 7a0062d2
+// >>>>>>> 8f8502cb68e4d76764f5f1e1d397b6767617f344